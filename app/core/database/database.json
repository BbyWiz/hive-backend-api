<<<<<<< HEAD
{
    "1": {
        "name": "testbus",
        "description": "des",
        "specifics": "spec",
        "email": "email",
        "password": "pass",
        "post_request": {
            "caption_mood": "angry",
            "cpation_tone": "sad",
            "caption_description": "wow how could you",
            "picture_prompt": "wow how could you",
            "picture_size": "256x256",
            "in_progress": false,
            "ai_response": {
                "caption_text": "Caption: \ud83d\ude14\ud83d\udc94 Can't believe how some people can be so heartless. Spread kindness, not hate. #loveoverhate #bekind",
                "picture_url": "https://oaidalleapiprodscus.blob.core.windows.net/private/org-frmOwp25dh1E1jerEzbBAD6O/user-t0iUAPKmROcACieVEozrtbQf/img-lLsmfjrUGCfuDmyzq2JyIfSf.png?st=2024-02-25T05%3A28%3A34Z&se=2024-02-25T07%3A28%3A34Z&sp=r&sv=2021-08-06&sr=b&rscd=inline&rsct=image/png&skoid=6aaadede-4fb3-4698-a8f6-684d7786b067&sktid=a48cca56-e6da-484e-a814-9c849652bcb3&skt=2024-02-24T18%3A00%3A39Z&ske=2024-02-25T18%3A00%3A39Z&sks=b&skv=2021-08-06&sig=kiC5leDGz/X//504lQ2MTHSXLvhb1uziWZ7JLZcE4FA%3D"
            }
        }
    },
    "2": {
        "name": "testbus",
        "description": "des",
        "specifics": "spec",
        "email": "email",
        "password": "pass"
    }
}
=======
{}
>>>>>>> 65ca09f4
<|MERGE_RESOLUTION|>--- conflicted
+++ resolved
@@ -1,4 +1,3 @@
-<<<<<<< HEAD
 {
     "1": {
         "name": "testbus",
@@ -27,6 +26,3 @@
         "password": "pass"
     }
 }
-=======
-{}
->>>>>>> 65ca09f4
