--- conflicted
+++ resolved
@@ -1,14 +1,7 @@
 """Server routes definitions."""
 
-<<<<<<< HEAD
-from typing import Any, Dict, List
-from app.core.database.database import Database
-
 import json
-
-=======
 import os
->>>>>>> e2fc64d0
 from pprint import pprint
 from typing import Any, Dict, List
 
@@ -20,6 +13,7 @@
 from fastapi.security import OAuth2PasswordBearer
 from fastapi.staticfiles import StaticFiles
 from fastapi.templating import Jinja2Templates
+from openai import OpenAI
 from pydantic import BaseModel
 from slowapi import Limiter, _rate_limit_exceeded_handler
 from slowapi.errors import RateLimitExceeded
@@ -27,16 +21,11 @@
 
 from app.core.database.database import Database
 from app.core.fastapi_config import Settings
-#from app.core.logs.logs import Logs
+
+# from app.core.logs.logs import Logs
 from app.core.utility.logger_setup import get_logger
 from app.core.utility.timing_middleware import TimingMiddleware
-
-<<<<<<< HEAD
 from app.core.utility.utils import read_json_file
-import requests
-import os
-from dotenv import load_dotenv
-from openai import OpenAI
 
 
 class ai_bot:
@@ -48,7 +37,7 @@
     tone = None
     description = None
     textPrompt = None
-    imagePrompt=None,
+    imagePrompt = (None,)
 
     # ================= CONSTRUCTORS ===============
 
@@ -68,8 +57,7 @@
     def generate_post_content(self):
         client = self.get_connected_client()
         result = client.chat.completions.create(
-            model="gpt-3.5-turbo",
-            messages=[{"role": "user", "content": self.textPrompt}]
+            model="gpt-3.5-turbo", messages=[{"role": "user", "content": self.textPrompt}]
         )
         return result.choices[0].message.content
 
@@ -84,21 +72,13 @@
             n=1,
         )
         return response.data[0].url
-    
+
     # ================= HELPER METHODS ===============
-    
+
     def get_connected_client(self):
         return OpenAI(api_key=self.api_key)
 
 
-
-
-
-
-
-
-=======
->>>>>>> e2fc64d0
 log = get_logger()
 load_dotenv()
 
@@ -180,6 +160,7 @@
 #                                 Image Generator
 #################################################################################
 # Assuming the rest of your initial setup remains the same
+
 
 class ImagePrompt(BaseModel):
     prompt: str
@@ -221,12 +202,13 @@
 
     # Return the response data
     return response.json()
+
+
 #################################################################################
 #                                 Network
 #################################################################################
 
 network_api_router = APIRouter(tags=["Testing"])
-
 
 
 @network_api_router.get("/TODO")
@@ -243,17 +225,14 @@
 
 @network_api_router.get("/MYTEST")
 def get_my_test_info() -> Dict[str, Any]:
-    #"""TODO."""
+    # """TODO."""
     return {"todo": "todo"}
 
 
-
 app.include_router(network_api_router, prefix="/network")
 
 
-
 app.include_router(image_gen_api_router, prefix="/openai_api")
-
 
 
 #################################################################################
@@ -318,23 +297,24 @@
 @ai_api_router.post("/send_post_request")
 def send_post_request(jsonInput) -> bool:
     """Send a post request to OpenAPI."""
-    # input:     
+    # input:
     # api_key = None
     # mood = None
     # tone = None
     # description = None
 
-
-    with open('core/database/database.json') as f:
+    with open("core/database/database.json") as f:
         d = json.load(f)
         print(d)
 
     userInput = json.loads(jsonInput)
 
-    our_ai_bot = ai_bot(api_key=OPENAI_API_KEY,
-                        mood=userInput["mood"],
-                        tone=userInput["tone"],
-                        description=userInput["description"])
+    our_ai_bot = ai_bot(
+        api_key=OPENAI_API_KEY,
+        mood=userInput["mood"],
+        tone=userInput["tone"],
+        description=userInput["description"],
+    )
 
     # send post request
     generated_content = our_ai_bot.generate_post_content()
