--- conflicted
+++ resolved
@@ -110,51 +110,20 @@
     """Application health check status."""
     return {"status": "healthy"}
 
-@app.get("/test_stuff_1")
-def test_stuff_2() -> dict:
-    """TODO."""
-    data = database.create_business("yo", "cool", "blah")
-    pprint(data)
-    return {"data": data}
-
-@app.get("/test_stuff_2")
-def test_stuff_2() -> dict:
-    """TODO."""
-    data = database.get_business_info(1)
-    pprint(data)
-    return {"data": data}
-
-
-#################################################################################
-<<<<<<< HEAD
-#                                 BUSINESS
-#################################################################################
-business_api_router = APIRouter(tags=["business"])
-
-@business_api_router.get("/create")
-def create_a_business(name: str, description: str, specifics: str) -> dict:
-    """Create a business."""
-    success = database.create_business(name, description, specifics)
-    return {"success": success}
-
-@business_api_router.get("/get_business_info_with_id")
-def get_business_info_with_id(id: str) -> dict:
-    """Get business info with id."""
-    info = database.get_business_info(int(id))
-    return {
-        "info": info
-    }
-=======
+# @app.get("/test_stuff_1")
+# def test_stuff_2() -> dict:
+
+#################################################################################
 #                                 Image Generator
 #################################################################################
-# Assuming the rest of your initial setup remains the same
-
 class ImagePrompt(BaseModel):
     prompt: str
     n: int = 1  # Number of images to generate
     size: str = "1024x1024"  # Pixels
 
-@app.post("/generate-image")
+image_gen_api_router = APIRouter(tags=["openai_api"])
+
+@image_gen_api_router.post("/generate-image")
 async def generate_image(request: ImagePrompt):
     """
     Receives an image generation prompt from the front-end, sends it to OpenAI's API,
@@ -183,12 +152,28 @@
     
     # Return the response data
     return response.json()
-app.include_image(ImagePrompt, prefix="OpenAI API")
-#################################################################################
-#                                 Network
-#################################################################################
-network_api_router = APIRouter(tags=["blah"])
->>>>>>> c2d9df26
+
+app.include_router(image_gen_api_router, prefix="/openai_api")
+
+
+#################################################################################
+#                                 BUSINESS
+#################################################################################
+business_api_router = APIRouter(tags=["business"])
+
+@business_api_router.get("/create")
+def create_a_business(name: str, description: str, specifics: str) -> dict:
+    """Create a business."""
+    success = database.create_business(name, description, specifics)
+    return {"success": success}
+
+@business_api_router.get("/get_business_info_with_id")
+def get_business_info_with_id(id: str) -> dict:
+    """Get business info with id."""
+    info = database.get_business_info(int(id))
+    return {
+        "info": info
+    }
 
 @business_api_router.get("/get_business_info_with_name")
 def get_business_info_with_name(name: str) -> dict:
@@ -214,7 +199,6 @@
         "ids": info
     }
 
-<<<<<<< HEAD
 @business_api_router.post("/remove_all_businesses")
 def remove_all_businesses() -> dict:
     """Get all business ids."""
@@ -232,14 +216,6 @@
 
 app.include_router(business_api_router, prefix="/business")
 
-=======
-@network_api_router.get("/yoyo")
-def get_general_network_state() -> Dict[str, Any]:
-    """TODO."""
-    return {"todo": "todo"}
-
-app.include_router(network_api_router, prefix="/blah")
->>>>>>> c2d9df26
 
 
 #################################################################################
